/*
 * Copyright 2014 Red Hat, Inc.
 *
 *  All rights reserved. This program and the accompanying materials
 *  are made available under the terms of the Eclipse Public License v1.0
 *  and Apache License v2.0 which accompanies this distribution.
 *
 *  The Eclipse Public License is available at
 *  http://www.eclipse.org/legal/epl-v10.html
 *
 *  The Apache License v2.0 is available at
 *  http://www.opensource.org/licenses/apache2.0.php
 *
 *  You may elect to redistribute this code under either of these licenses.
 */

package io.vertx.ext.web.handler.impl;

import io.vertx.core.AsyncResult;
import io.vertx.core.Handler;
import io.vertx.core.Vertx;
import io.vertx.core.logging.Logger;
import io.vertx.core.logging.LoggerFactory;
import io.vertx.ext.web.Cookie;
import io.vertx.ext.web.RoutingContext;
import io.vertx.ext.web.Session;
import io.vertx.ext.web.handler.SessionHandler;
import io.vertx.ext.web.sstore.SessionStore;

/**
 * @author <a href="http://tfox.org">Tim Fox</a>
 */
public class SessionHandlerImpl implements SessionHandler {

  private static final Logger log = LoggerFactory.getLogger(SessionHandlerImpl.class);

  private final SessionStore sessionStore;
  private String sessionCookieName;
  private long sessionTimeout;
  private boolean nagHttps;
  private boolean sessionCookieSecure;
  private boolean sessionCookieHttpOnly;

  public SessionHandlerImpl(String sessionCookieName, long sessionTimeout, boolean nagHttps, boolean sessionCookieSecure, boolean sessionCookieHttpOnly, SessionStore sessionStore) {
    this.sessionCookieName = sessionCookieName;
    this.sessionTimeout = sessionTimeout;
    this.nagHttps = nagHttps;
    this.sessionStore = sessionStore;
    this.sessionCookieSecure = sessionCookieSecure;
    this.sessionCookieHttpOnly = sessionCookieHttpOnly;
  }

  @Override
  public SessionHandler setSessionTimeout(long timeout) {
    this.sessionTimeout = timeout;
    return this;
  }

  @Override
  public SessionHandler setNagHttps(boolean nag) {
    this.nagHttps = nag;
    return this;
  }

  @Override
  public SessionHandler setCookieSecureFlag(boolean secure) {
    this.sessionCookieSecure = secure;
    return this;
  }

  @Override
  public SessionHandler setCookieHttpOnlyFlag(boolean httpOnly) {
    this.sessionCookieHttpOnly = httpOnly;
    return this;
  }

  @Override
  public SessionHandler setSessionCookieName(String sessionCookieName) {
    this.sessionCookieName = sessionCookieName;
    return this;
  }

  @Override
  public void handle(RoutingContext context) {
    context.response().ended();

    if (nagHttps) {
      String uri = context.request().absoluteURI();
      if (!uri.startsWith("https:")) {
        log.warn("Using session cookies without https could make you susceptible to session hijacking: " + uri);
      }
    }

    // Look for existing session cookie
    Cookie cookie = context.getCookie(sessionCookieName);
    if (cookie != null) {
      // Look up session
      String sessionID = cookie.getValue();
      getSession(context.vertx(), sessionID, res -> {
        if (res.succeeded()) {
          Session session = res.result();
          if (session != null) {
            context.setSession(session);
            session.setAccessed();
            addStoreSessionHandler(context);
          } else {
            // Cannot find session - either it timed out, or was explicitly destroyed at the server side on a
            // previous request.
            // Either way, we create a new one.
            createNewSession(context);
          }
        } else {
          context.fail(res.cause());
        }
        context.next();
      });
    } else {
      createNewSession(context);
      context.next();
    }
  }

  private void getSession(Vertx vertx, String sessionID, Handler<AsyncResult<Session>> resultHandler) {
    doGetSession(vertx, System.currentTimeMillis(), sessionID, resultHandler);
  }

  private void doGetSession(Vertx vertx, long startTime, String sessionID, Handler<AsyncResult<Session>> resultHandler) {
    sessionStore.get(sessionID, res -> {
      if (res.succeeded()) {
        if (res.result() == null) {
          // Can't find it so retry. This is necessary for clustered sessions as it can take sometime for the session
          // to propagate across the cluster so if the next request for the session comes in quickly at a different
          // node there is a possibility it isn't available yet.
          long retryTimeout = sessionStore.retryTimeout();
          if (retryTimeout > 0 && System.currentTimeMillis() - startTime < retryTimeout) {
            vertx.setTimer(5, v -> doGetSession(vertx, startTime, sessionID, resultHandler));
            return;
          }
        }
      }
      resultHandler.handle(res);
    });
  }

  private void addStoreSessionHandler(RoutingContext context) {
    context.addHeadersEndHandler(v -> {
      Session session = context.session();
      if (!session.isDestroyed()) {
<<<<<<< HEAD
        final int currentStatusCode = context.response().getStatusCode();
        // Store the session (only and only if there was no error)
        if (currentStatusCode >= 200 && currentStatusCode < 400) {
=======
        if (session.hasContent()) {
          // Store the session
>>>>>>> a442beaf
          session.setAccessed();
          sessionStore.put(session, res -> {
            if (res.failed()) {
              log.error("Failed to store session", res.cause());
            }
          });
<<<<<<< HEAD
        } else {
          // don't send a cookie if status is not 2xx or 3xx
          context.removeCookie(sessionCookieName);
=======
>>>>>>> a442beaf
        }
      } else {
        sessionStore.delete(session.id(), res -> {
          if (res.failed()) {
            log.error("Failed to delete session", res.cause());
          }
        });
      }
    });
  }

  private void createNewSession(RoutingContext context) {
    Session session = sessionStore.createSession(sessionTimeout);
    context.setSession(session);
    Cookie cookie = Cookie.cookie(sessionCookieName, session.id());
    cookie.setPath("/");
    cookie.setSecure(sessionCookieSecure);
    cookie.setHttpOnly(sessionCookieHttpOnly);
    // Don't set max age - it's a session cookie
    context.addCookie(cookie);
    addStoreSessionHandler(context);
  }
}<|MERGE_RESOLUTION|>--- conflicted
+++ resolved
@@ -146,26 +146,20 @@
     context.addHeadersEndHandler(v -> {
       Session session = context.session();
       if (!session.isDestroyed()) {
-<<<<<<< HEAD
         final int currentStatusCode = context.response().getStatusCode();
         // Store the session (only and only if there was no error)
         if (currentStatusCode >= 200 && currentStatusCode < 400) {
-=======
-        if (session.hasContent()) {
-          // Store the session
->>>>>>> a442beaf
-          session.setAccessed();
-          sessionStore.put(session, res -> {
-            if (res.failed()) {
-              log.error("Failed to store session", res.cause());
-            }
-          });
-<<<<<<< HEAD
+          if (session.hasContent()) {
+            session.setAccessed();
+            sessionStore.put(session, res -> {
+              if (res.failed()) {
+                log.error("Failed to store session", res.cause());
+              }
+            });
+          }
         } else {
           // don't send a cookie if status is not 2xx or 3xx
           context.removeCookie(sessionCookieName);
-=======
->>>>>>> a442beaf
         }
       } else {
         sessionStore.delete(session.id(), res -> {
